{
  "name": "bp100",
  "version": "0.1.0",
  "private": true,
  "license": "LGPL-3.0",
  "packageManager": "npm@9.5.0",
  "devDependencies": {
    "@tsconfig/node18": "^18.2.2",
    "@types/node": "^20.9.5",
    "@typescript-eslint/eslint-plugin": "^6.12.0",
    "@typescript-eslint/parser": "^6.12.0",
    "concurrently": "^8.2.2",
    "del-cli": "^5.1.0",
    "eslint": "^8.54.0",
    "eslint-config-prettier": "^9.0.0",
    "eslint-import-resolver-typescript": "^3.6.1",
    "eslint-plugin-eslint-comments": "^3.2.0",
    "eslint-plugin-import": "^2.29.0",
    "eslint-plugin-prettier": "^5.0.1",
    "factorio-test": "^1.1.0",
    "factorio-test-cli": "^1.0.4",
    "factoriomod-debug": "^1.1.37",
    "gb-tstl-utils": "^1.0.2",
    "lua-types": "^2.13.1",
    "nodemon": "^3.0.1",
    "prettier": "^3.1.0",
    "semver": "^7.5.4",
    "ts-node": "^10.9.1",
    "tstl-expect": "^0.4.4",
    "typed-factorio": "^2.5.2",
    "typescript": "~5.2.2",
    "typescript-to-lua": "^1.22.0",
    "typescript-tstl-plugin": "^0.3.2"
  },
  "type": "module",
  "scripts": {
    "clean": "del-cli \"src/**/*.lua\" \"src/**/*.map\" \"!**/*.def.lua\"",
    "build:locale": "ts-node --esm scripts/gen-locale-defs.ts",
    "build:gui-specs": "ts-node --esm scripts/gen-gui-specs.ts",
    "build:tstlPlugin": "tsc -p tstlPlugin/tsconfig.json",
    "build:scripts": "conc \"npm:build:locale\" \"npm:build:gui-specs\" \"npm:build:tstlPlugin\"",
    "build:release": "npm run clean && npm run build:scripts && tstl -p tsconfig-release.json && npm run check-clean-tree",
    "build:test": "npm run build:scripts && tstl",
    "watch": "tstl --watch",
    "watch:locale": "nodemon scripts/gen-locale-defs.ts",
    "watch:release": "tstl --watch -p tsconfig-release.json",
    "format": "prettier --write \"src/**/*.ts\" \"src/**/*.tsx\"",
    "format:check": "prettier --check \"src/**/*.ts\" \"src/**/*.tsx\"",
    "lint": "eslint --ext .ts,.tsx src",
    "pretest": "npm run clean && npm run build:test",
    "test": "factorio-test run ./src",
    "check": "npm run format:check && npm run lint && npm run test",
    "version-minor": "ts-node --esm scripts/bump-version.ts minor",
<<<<<<< HEAD
    "check-clean-tree": "git diff-index --exit-code HEAD --"
=======
    "prepare-package": "npm run check && npm run build:release"
>>>>>>> 5e5b17a9
  },
  "nodemonConfig": {
    "watch": [
      "src/locale/en/*.cfg"
    ],
    "ext": "*",
    "execMap": {
      "ts": "ts-node --esm"
    }
  }
}<|MERGE_RESOLUTION|>--- conflicted
+++ resolved
@@ -51,11 +51,7 @@
     "test": "factorio-test run ./src",
     "check": "npm run format:check && npm run lint && npm run test",
     "version-minor": "ts-node --esm scripts/bump-version.ts minor",
-<<<<<<< HEAD
-    "check-clean-tree": "git diff-index --exit-code HEAD --"
-=======
     "prepare-package": "npm run check && npm run build:release"
->>>>>>> 5e5b17a9
   },
   "nodemonConfig": {
     "watch": [
